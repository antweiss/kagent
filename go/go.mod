--- conflicted
+++ resolved
@@ -17,6 +17,8 @@
 	github.com/spf13/viper v1.19.0
 	github.com/stretchr/testify v1.10.0
 	golang.org/x/exp v0.0.0-20250305212735-054e65f0b394
+	gorm.io/driver/sqlite v1.6.0
+	gorm.io/gorm v1.30.0
 	k8s.io/api v0.33.1
 	k8s.io/apimachinery v0.33.1
 	k8s.io/client-go v0.33.1
@@ -127,17 +129,9 @@
 	gopkg.in/inf.v0 v0.9.1 // indirect
 	gopkg.in/ini.v1 v1.67.0 // indirect
 	gopkg.in/yaml.v3 v3.0.1 // indirect
-<<<<<<< HEAD
-	gorm.io/driver/sqlite v1.6.0 // indirect
-	gorm.io/gorm v1.30.0 // indirect
-	k8s.io/apiextensions-apiserver v0.32.3 // indirect
-	k8s.io/apiserver v0.32.3 // indirect
-	k8s.io/component-base v0.32.3 // indirect
-=======
 	k8s.io/apiextensions-apiserver v0.33.1 // indirect
 	k8s.io/apiserver v0.33.1 // indirect
 	k8s.io/component-base v0.33.1 // indirect
->>>>>>> 234c3776
 	k8s.io/klog/v2 v2.130.1 // indirect
 	k8s.io/kube-openapi v0.0.0-20250318190949-c8a335a9a2ff // indirect
 	k8s.io/utils v0.0.0-20241210054802-24370beab758 // indirect
