--- conflicted
+++ resolved
@@ -35,13 +35,9 @@
         return httpx.AsyncClient(base_url=config.base_url)
 
 
-<<<<<<< HEAD
-class BaseTool(BaseTool[BaseModel, Any], Component[Config]):
-=======
 ArgsT = TypeVar("ArgsT", bound=BaseModel, contravariant=True)
 
 class BaseTool(BaseCoreTool[ArgsT, BaseModel], Component[Config]):
->>>>>>> 0c9620f5
     """Base class for all Prometheus tools"""
 
     component_type = "tool"
